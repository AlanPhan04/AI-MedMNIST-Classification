--- conflicted
+++ resolved
@@ -1,9 +1,6 @@
-<<<<<<< HEAD
-# ML_PseudoPharma
-=======
 # Machine Learning Pipeline Repository  
-- Group name: ML_PseudoPharma
-- Group member: Vo Nguyen Phat, Nguyen Hoang Quan, Tran Tuan Kiet
+Group name: ML_PseudoPharma
+Group member: Vo Nguyen Phat, Nguyen Hoang Quan, Tran Tuan Kiet
 
 ## Description  
 This repository contains the implementation of a machine learning pipeline, covering data preprocessing, model training, and evaluation.  
@@ -12,18 +9,19 @@
 
 
 ## Repository Structure  
-|── data  
-| ├── preprocessed/ # Contains preprocessed data files (.npz)  
-|  
-|── models  
-| ├── trained/ # Contains trained model files (.pkl)  
-|  
-|── notebooks  
-| ├── *.ipynb # Jupyter notebooks for model training and evaluation  
-|  
-|── src  
-| ├── data/ # Python scripts for data preprocessing  
-| ├── models/ # Python scripts for training model. These files are converted from notebooks in folder **notebooks**  
+├── data
+│ ├── preprocessed/ # Contains preprocessed data files (.npz)
+│
+├── models
+│ ├── trained/ # Contains trained model files (.pkl)
+│
+├── notebooks
+│ ├── *.ipynb # Jupyter notebooks for model training and evaluation
+│
+├── src
+│ ├── data/ # Python scripts for data preprocessing
+│ ├── models/ # Python scripts for training model. These files are converted from notebooks in folder **notebooks**
+
 
 ## Installation  
 1. **Clone this repository**  
@@ -67,5 +65,4 @@
 After training, models can be evaluated using the notebooks available in the notebooks/ directory.
 
 ## Contact
-For questions or support, please create an issue on this repository.
->>>>>>> 6dade1ce
+For questions or support, please create an issue on this repository.